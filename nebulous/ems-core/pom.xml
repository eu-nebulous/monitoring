<!--
  ~ Copyright (C) 2017-2023 Institute of Communication and Computer Systems (imu.iccs.gr)
  ~
  ~ This Source Code Form is subject to the terms of the Mozilla Public License, v2.0, unless
  ~ Esper library is used, in which case it is subject to the terms of General Public License v2.0.
  ~ If a copy of the MPL was not distributed with this file, you can obtain one at
  ~ https://www.mozilla.org/en-US/MPL/2.0/
  -->
<project xmlns="http://maven.apache.org/POM/4.0.0"
  xmlns:xsi="http://www.w3.org/2001/XMLSchema-instance"
  xsi:schemaLocation="http://maven.apache.org/POM/4.0.0 http://maven.apache.org/xsd/maven-4.0.0.xsd">
    <modelVersion>4.0.0</modelVersion>

    <parent>
        <groupId>org.springframework.boot</groupId>
        <artifactId>spring-boot-starter-parent</artifactId>
<<<<<<< HEAD
        <version>3.4.5</version>
=======
        <version>3.4.8</version>
>>>>>>> 6afa6281
        <relativePath></relativePath>
    </parent>

    <name>Event Management System</name>

    <groupId>gr.iccs.imu.ems</groupId>
    <artifactId>ems-core</artifactId>
    <version>${revision}</version>
    <packaging>pom</packaging>

    <properties>
        <revision>7.0.0-SNAPSHOT</revision>

        <!-- Source encoding -->
        <project.build.sourceEncoding>UTF-8</project.build.sourceEncoding>

        <!-- Java version -->
        <java.version>21</java.version>
        <maven.compiler.release>21</maven.compiler.release>

        <!-- Versions for common Maven plugins -->
        <source-plugin.version>3.3.1</source-plugin.version>
        <maven-clean-plugin.version>3.3.1</maven-clean-plugin.version>
        <maven-resources-plugin.version>3.3.1</maven-resources-plugin.version>
        <maven-compiler.version>3.13.0</maven-compiler.version>
        <javadoc-plugin.version>3.8.0</javadoc-plugin.version>
        <maven-assembly-plugin.version>3.7.1</maven-assembly-plugin.version>
        <maven-install-plugin.version>3.1.2</maven-install-plugin.version>
        <maven-antrun-plugin.version>3.1.0</maven-antrun-plugin.version>
        <!-- io.fabricat8 docker-maven-plugin properties -->
        <docker-maven-plugin.version>0.44.0</docker-maven-plugin.version>
        <buildnumber-maven-plugin.version>3.2.0</buildnumber-maven-plugin.version>
        <flatten-maven-plugin.version>1.5.0</flatten-maven-plugin.version>

        <!-- Versions for Maven plugins used in a single module -->
        <exec-maven-plugin.version>1.6.0</exec-maven-plugin.version>
        <properties-maven-plugin.version>1.2.1</properties-maven-plugin.version>

        <git-commit-id-maven-plugin.version>9.0.1</git-commit-id-maven-plugin.version>
        <net.nicoulaj.checksum-maven-plugin.version>1.11</net.nicoulaj.checksum-maven-plugin.version>
        <write-properties-file-maven-plugin.version>1.0.1</write-properties-file-maven-plugin.version>

        <!-- Gson version -->
        <gson.version>2.12.1</gson.version>
        <!-- Apache Commons Lang3 version -->
        <commons-lang3.version>3.17.0</commons-lang3.version>
        <!-- Apache Commons Text version -->
        <commons-text.version>1.13.0</commons-text.version>
        <!-- Esper version -->
        <esper.version>7.1.0</esper.version>
        <!-- MathParser version -->
        <mathparser.version>6.1.0</mathparser.version>
        <!-- Lombok version -->
        <lombok.version>1.18.36</lombok.version>
        <!-- ActiveMQ (classic) version -->
<<<<<<< HEAD
        <activemq.version>6.1.5</activemq.version>
=======
        <activemq.version>6.1.6</activemq.version>
>>>>>>> 6afa6281
        <!-- QPid AMQP client version -->
        <qpid-jms-client.version>2.6.1</qpid-jms-client.version>
        <!-- Jasypt version -->
        <jasypt.starter.version>3.0.5</jasypt.starter.version>
        <!-- Apache SSHD version -->
<<<<<<< HEAD
        <apache-sshd.version>2.14.0</apache-sshd.version>
=======
        <apache-sshd.version>2.15.0</apache-sshd.version>
        <mina-core.version>2.2.4</mina-core.version>
>>>>>>> 6afa6281
        <!-- Bouncy Castle version -->
        <bouncy-castle.version>1.80</bouncy-castle.version>
        <!-- Guava version -->
        <guava.version>33.4.0-jre</guava.version>
        <!-- Apache Commons-CSV -->
        <commons-csv.version>1.13.0</commons-csv.version>
        <!-- Cryptacular -->
        <cryptacular.version>1.2.7</cryptacular.version>

        <!-- Baguette Server dependency versions -->
        <!-- org.glassfish.jersey.core version -->
        <glassfish.jersey.core.version>3.1.10</glassfish.jersey.core.version>

        <!-- Baguette Client dependency versions -->
        <!-- Atomix version -->
        <atomix.version>3.1.12</atomix.version>
        <io.github.classgraph.version>4.8.179</io.github.classgraph.version>

        <!-- Common module dependency versions -->
        <!-- io.fabric8 :: kubernetes-client -->
        <kubernetes.client.version>7.1.0</kubernetes.client.version>
        <!-- okhttp (used by kubernetes-client) -->
        <okhttp.version>4.12.0</okhttp.version>
        <!-- okio (used by kubernetes-client) -->
        <okio.version>3.10.2</okio.version>

        <!-- Control Service dependency versions -->
        <hawtio.version>4.3.0</hawtio.version>
        <spring.boot.admin.version>3.4.2</spring.boot.admin.version>
        <micrometer.registry.prometheus.version>1.14.4</micrometer.registry.prometheus.version>
        <springdoc.version>2.8.5</springdoc.version>
        <jjwt.version>0.12.6</jjwt.version>

        <!-- Translator dependency versions -->
        <jgrapht.version>1.5.2</jgrapht.version>
        <graphviz-java.version>0.18.1</graphviz-java.version>

        <!-- Jackson and Snakeyaml - Used in baguette-client-install -->
        <jackson.version>2.18.2</jackson.version>
        <snakeyaml.version>2.3</snakeyaml.version>
    </properties>

    <modules>
        <module>web-admin</module>
        <module>util</module>
        <module>broker-client</module>
        <module>broker-cep</module>
        <module>translator</module>
        <module>common</module>
        <module>baguette-client</module>
        <module>baguette-server</module>
        <module>baguette-client-install</module>
        <module>control-service</module>
    </modules>

    <dependencyManagement>
        <dependencies>
            <dependency>
                <groupId>org.projectlombok</groupId>
                <artifactId>lombok</artifactId>
                <version>${lombok.version}</version>
            </dependency>
            <dependency>
                <groupId>org.apache.commons</groupId>
                <artifactId>commons-lang3</artifactId>
                <version>${commons-lang3.version}</version>
            </dependency>
            <dependency>
                <groupId>org.apache.commons</groupId>
                <artifactId>commons-text</artifactId>
                <version>${commons-text.version}</version>
            </dependency>
            <dependency>
                <groupId>org.yaml</groupId>
                <artifactId>snakeyaml</artifactId>
                <version>${snakeyaml.version}</version>
            </dependency>

            <dependency>
                <groupId>org.bouncycastle</groupId>
                <artifactId>bcpg-jdk18on</artifactId>
                <version>${bouncy-castle.version}</version>
            </dependency>
            <dependency>
                <groupId>org.bouncycastle</groupId>
                <artifactId>bcpkix-jdk18on</artifactId>
                <version>${bouncy-castle.version}</version>
            </dependency>
            <dependency>
                <groupId>org.bouncycastle</groupId>
                <artifactId>bcprov-jdk18on</artifactId>
                <version>${bouncy-castle.version}</version>
            </dependency>
        </dependencies>
    </dependencyManagement>

    <dependencies>
        <dependency>
            <groupId>org.springframework</groupId>
            <artifactId>spring-context-indexer</artifactId>
            <optional>true</optional>
        </dependency>
    </dependencies>

    <build>
        <plugins>
            <plugin>
                <artifactId>maven-clean-plugin</artifactId>
                <version>${maven-clean-plugin.version}</version>
                <configuration>
                    <filesets>
                        <fileset>
                            <directory>public_resources</directory>
                            <includes>
                                <include>**/*</include>
                            </includes>
                            <!--<followSymlinks>false</followSymlinks>-->
                        </fileset>
                    </filesets>
                </configuration>
            </plugin>
            <plugin>
                <groupId>org.codehaus.mojo</groupId>
                <artifactId>flatten-maven-plugin</artifactId>
                <version>${flatten-maven-plugin.version}</version>
                <configuration>
                </configuration>
                <executions>
                    <!-- enable flattening -->
                    <execution>
                        <id>flatten</id>
                        <phase>process-resources</phase>
                        <goals>
                            <goal>flatten</goal>
                        </goals>
                    </execution>
                    <!-- ensure proper cleanup -->
                    <execution>
                        <id>flatten-clean</id>
                        <phase>clean</phase>
                        <goals>
                            <goal>clean</goal>
                        </goals>
                    </execution>
                    <!--<execution>
                        <id>flatten-clean-2</id>
                        <phase>install</phase>
                        <goals>
                            <goal>clean</goal>
                        </goals>
                    </execution>-->
                </executions>
            </plugin>
        </plugins>

        <pluginManagement>
            <plugins>
                <plugin>
                    <groupId>org.apache.maven.plugins</groupId>
                    <artifactId>maven-source-plugin</artifactId>
                    <version>${source-plugin.version}</version>
                    <inherited>true</inherited>
                    <executions>
                        <execution>
                            <id>attach-sources</id>
                            <goals>
                                <goal>jar</goal>
                            </goals>
                        </execution>
                    </executions>
                </plugin>
                <plugin>
                    <groupId>org.apache.maven.plugins</groupId>
                    <artifactId>maven-compiler-plugin</artifactId>
                    <version>${maven-compiler.version}</version>
                    <configuration>
                        <compilerArgs>
                            <!--<arg>-Xlint:unchecked,-Xlint:deprecation</arg>-->
                            <arg>-parameters</arg>  <!-- Used to suppress warning "Using deprecated '-debug' fallback for parameter name resolution. Compile the affected code with '-parameters' instead or avoid its introspection"-->
                        </compilerArgs>
                        <annotationProcessorPaths>
                            <path>
                                <groupId>org.projectlombok</groupId>
                                <artifactId>lombok</artifactId>
                                <version>${lombok.version}</version>
                            </path>
                        </annotationProcessorPaths>
                    </configuration>
                </plugin>
                <plugin>
                    <groupId>org.apache.maven.plugins</groupId>
                    <artifactId>maven-javadoc-plugin</artifactId>
                    <version>${javadoc-plugin.version}</version>
                    <executions>
                        <execution>
                            <id>aggregate</id>
                            <goals>
                                <goal>aggregate</goal>
                            </goals>
                            <phase>package</phase>
                            <configuration>
                                <doclint>none</doclint>
                            </configuration>
                        </execution>
                        <execution>
                            <id>attach-javadocs</id>
                            <goals>
                                <goal>jar</goal>
                            </goals>
                            <configuration>
                                <doclint>none</doclint>
                            </configuration>
                        </execution>
                    </executions>
                </plugin>
                <!--<plugin>
                    <groupId>org.apache.maven.plugins</groupId>
                    <artifactId>maven-release-plugin</artifactId>
                    <version>2.5</version>
                    <configuration>
                        <autoVersionSubmodules>true</autoVersionSubmodules>
                        <tagNameFormat>v@{project.version}</tagNameFormat>
                    </configuration>
                </plugin>-->

                <!--plugins for getting scmBranch value lowercase to use in docker images -->
                <plugin>
                    <groupId>org.codehaus.mojo</groupId>
                    <artifactId>buildnumber-maven-plugin</artifactId>
                    <version>${buildnumber-maven-plugin.version}</version>
                    <executions>
                        <execution>
                            <id>buildnumber-create</id>
                            <phase>validate</phase>
                            <goals>
                                <goal>create</goal>
                            </goals>
                        </execution>
                        <execution>
                            <id>buildnumber-create-metadata</id>
                            <phase>validate</phase>
                            <goals>
                                <goal>create-metadata</goal>
                            </goals>
                        </execution>
                    </executions>
                    <configuration>
                        <outputDirectory>${project.build.directory}</outputDirectory>
                        <!--<format>{0,number,integer}</format>-->
                        <timestampFormat>yyyy-MM-dd HH:mm:ss.SSSZ</timestampFormat>
                        <revisionOnScmFailure>${project.version}</revisionOnScmFailure>
                        <!--<revisionOnScmFailure>unknownbuild</revisionOnScmFailure>-->
                        <items>
                            <item>buildNumber</item>
                        </items>
                        <doCheck>false</doCheck>
                        <doUpdate>false</doUpdate>
                    </configuration>
                </plugin>
            </plugins>
        </pluginManagement>
    </build>

    <scm>
        <connection>scm:git:http://127.0.0.1/dummy</connection>
        <developerConnection>scm:git:https://127.0.0.1/dummy</developerConnection>
        <tag>HEAD</tag>
        <url>http://127.0.0.1/dummy</url>
    </scm>

</project><|MERGE_RESOLUTION|>--- conflicted
+++ resolved
@@ -14,11 +14,7 @@
     <parent>
         <groupId>org.springframework.boot</groupId>
         <artifactId>spring-boot-starter-parent</artifactId>
-<<<<<<< HEAD
-        <version>3.4.5</version>
-=======
         <version>3.4.8</version>
->>>>>>> 6afa6281
         <relativePath></relativePath>
     </parent>
 
@@ -74,22 +70,14 @@
         <!-- Lombok version -->
         <lombok.version>1.18.36</lombok.version>
         <!-- ActiveMQ (classic) version -->
-<<<<<<< HEAD
-        <activemq.version>6.1.5</activemq.version>
-=======
         <activemq.version>6.1.6</activemq.version>
->>>>>>> 6afa6281
         <!-- QPid AMQP client version -->
         <qpid-jms-client.version>2.6.1</qpid-jms-client.version>
         <!-- Jasypt version -->
         <jasypt.starter.version>3.0.5</jasypt.starter.version>
         <!-- Apache SSHD version -->
-<<<<<<< HEAD
-        <apache-sshd.version>2.14.0</apache-sshd.version>
-=======
         <apache-sshd.version>2.15.0</apache-sshd.version>
         <mina-core.version>2.2.4</mina-core.version>
->>>>>>> 6afa6281
         <!-- Bouncy Castle version -->
         <bouncy-castle.version>1.80</bouncy-castle.version>
         <!-- Guava version -->
