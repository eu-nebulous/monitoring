--- conflicted
+++ resolved
@@ -11,14 +11,7 @@
 
 import gr.iccs.imu.ems.brokercep.event.EventMap;
 import gr.iccs.imu.ems.brokercep.properties.BrokerCepProperties;
-<<<<<<< HEAD
-import lombok.Getter;
-import lombok.RequiredArgsConstructor;
-import lombok.Setter;
-import lombok.ToString;
-=======
 import lombok.*;
->>>>>>> 5fd7d0b4
 import lombok.extern.slf4j.Slf4j;
 import org.apache.commons.lang3.StringUtils;
 import org.springframework.beans.factory.InitializingBean;
@@ -66,28 +59,11 @@
         if (!enabled) return;
         messageCache.clear();
         if (resetCounter) cacheCounter.set(0);
-<<<<<<< HEAD
     }
 
     public void excludeDestination(String destination) {
         if (StringUtils.isBlank(destination)) return;
         excludeDestinations.add(destination.trim());
-    }
-
-    public void includeDestination(String destination) {
-        if (StringUtils.isBlank(destination)) return;
-        excludeDestinations.remove(destination.trim());
-    }
-
-    public void cacheEvent(EventMap eventMap, String destination) {
-        cacheEvent(eventMap, /*eventMap.getEventProperties()*/ null, destination);
-=======
-    }
-
-    public void excludeDestination(String destination) {
-        if (StringUtils.isBlank(destination)) return;
-        excludeDestinations.add(destination.trim());
->>>>>>> 5fd7d0b4
     }
 
     public void includeDestination(String destination) {
