--- conflicted
+++ resolved
@@ -15,10 +15,7 @@
 import gr.iccs.imu.ems.brokerclient.properties.BrokerClientProperties;
 import gr.iccs.imu.ems.util.PasswordUtil;
 import jakarta.jms.*;
-<<<<<<< HEAD
-=======
 import lombok.Getter;
->>>>>>> 6afa6281
 import lombok.SneakyThrows;
 import lombok.extern.slf4j.Slf4j;
 import org.apache.activemq.ActiveMQConnection;
@@ -49,10 +46,7 @@
 import java.util.concurrent.TimeUnit;
 import java.util.concurrent.TimeoutException;
 import java.util.function.Consumer;
-<<<<<<< HEAD
-=======
 import java.util.stream.Collectors;
->>>>>>> 6afa6281
 
 @Slf4j
 @Component
@@ -72,14 +66,11 @@
     private Future<?> receiveEventsWithAutoReconnectFuture;
 
     private static TaskScheduler defaultTaskScheduler;
-<<<<<<< HEAD
-=======
 
     @Getter
     private String brokerUrl;
     @Getter
     private String brokerUsername;
->>>>>>> 6afa6281
 
     public BrokerClient() {
     }
