<?xml version="1.0" encoding="UTF-8"?>
<!--
  ~ Copyright (C) 2023-2025 Institute of Communication and Computer Systems (imu.iccs.gr)
  ~
  ~ This Source Code Form is subject to the terms of the Mozilla Public License, v2.0.
  ~ If a copy of the MPL was not distributed with this file, you can obtain one at
  ~ https://www.mozilla.org/en-US/MPL/2.0/
  -->
<project xmlns="http://maven.apache.org/POM/4.0.0"
 xmlns:xsi="http://www.w3.org/2001/XMLSchema-instance"
 xsi:schemaLocation="http://maven.apache.org/POM/4.0.0 http://maven.apache.org/xsd/maven-4.0.0.xsd">
    <modelVersion>4.0.0</modelVersion>

    <groupId>eu.nebulous.ems</groupId>
    <artifactId>ems-nebulous-plugin</artifactId>
    <version>1.0.0-SNAPSHOT</version>
    <packaging>jar</packaging>
    <name>Nebulous EMS plugin</name>
    <description>Nebulous EMS plugin providing the metric model translator and MVV service</description>

    <properties>
        <java.version>21</java.version>
        <maven.compiler.source>21</maven.compiler.source>
        <maven.compiler.target>21</maven.compiler.target>
        <project.build.sourceEncoding>UTF-8</project.build.sourceEncoding>

        <maven-compiler.version>3.13.0</maven-compiler.version>

        <!-- EMS versions -->
        <ems.version>7.0.0-SNAPSHOT</ems.version>

        <!-- Spring Boot versions -->
<<<<<<< HEAD
        <spring.version>6.2.6</spring.version>
        <spring-boot.version>3.4.5</spring-boot.version>
=======
        <spring.version>6.2.9</spring.version>
        <spring-boot.version>3.4.8</spring-boot.version>
>>>>>>> 6afa6281
        <jackson.version>2.18.2</jackson.version>
        <snakeyaml.version>2.3</snakeyaml.version>
        <lombok.version>1.18.36</lombok.version>

        <!-- Nebulous-EMS extension dependency versions -->
        <json-path.version>2.9.0</json-path.version>
        <net.minidev.json-smart>2.5.2</net.minidev.json-smart>
        <thymeleaf.version>3.1.2.RELEASE</thymeleaf.version>
        <schematron.version>8.0.1</schematron.version>

        <exn-connector.version>1.0-SNAPSHOT</exn-connector.version>
        <org.apache.qpid.protonj2-client.version>1.0.0-M23</org.apache.qpid.protonj2-client.version>
        <guava.version>33.4.8-jre</guava.version>

        <!-- io.fabricat8 docker-maven-plugin properties -->
        <docker-maven-plugin.version>0.44.0</docker-maven-plugin.version>
        <buildnumber-maven-plugin.version>3.2.0</buildnumber-maven-plugin.version>
        <git-commit-id-maven-plugin.version>7.0.0</git-commit-id-maven-plugin.version>
        <properties-maven-plugin.version>1.2.1</properties-maven-plugin.version>
        <maven-antrun-plugin.version>3.1.0</maven-antrun-plugin.version>

        <!-- EMS Nebulous Docker image properties -->
        <docker-image-properties-file>docker-image.properties</docker-image-properties-file>
        <docker.image.tag-nebulous>${docker.image.tag}-nebulous</docker.image.tag-nebulous>
        <build.description>EMS Nebulous Docker Image is based on the EMS Core Docker Image</build.description>
    </properties>

    <dependencyManagement>
        <dependencies>
            <dependency>
                <groupId>org.yaml</groupId>
                <artifactId>snakeyaml</artifactId>
                <version>${snakeyaml.version}</version>
            </dependency>
        </dependencies>
    </dependencyManagement>

    <dependencies>
        <!-- Compile time dependencies - Will be provided by EMS at runtime -->
        <dependency>
            <groupId>org.projectlombok</groupId>
            <artifactId>lombok</artifactId>
            <version>${lombok.version}</version>
            <scope>provided</scope>
        </dependency>

        <!-- Spring Boot dependencies - Will be provided by EMS -->
        <dependency>
            <groupId>org.springframework.boot</groupId>
            <artifactId>spring-boot-starter</artifactId>
            <version>${spring-boot.version}</version>
            <scope>provided</scope>
        </dependency>
        <dependency>
            <groupId>org.springframework.boot</groupId>
            <artifactId>spring-boot-starter-web</artifactId>
            <version>${spring-boot.version}</version>
            <scope>provided</scope>
        </dependency>
        <dependency>
            <groupId>org.springframework.boot</groupId>
            <artifactId>spring-boot-starter-webflux</artifactId>
            <version>${spring-boot.version}</version>
            <scope>provided</scope>
        </dependency>
        <!-- If omitted the Nebulous EMS extension will not be used by EMS server -->
        <dependency>
            <groupId>org.springframework</groupId>
            <artifactId>spring-context-indexer</artifactId>
            <version>${spring.version}</version>
            <optional>true</optional>
        </dependency>

        <!-- EMS dependencies - At runtime they will be provided by EMS -->
        <dependency>
            <groupId>gr.iccs.imu.ems</groupId>
            <artifactId>util</artifactId>
            <version>${ems.version}</version>
            <scope>provided</scope>
        </dependency>
        <dependency>
            <groupId>gr.iccs.imu.ems</groupId>
            <artifactId>broker-cep</artifactId>
            <version>${ems.version}</version>
            <scope>provided</scope>
        </dependency>
        <dependency>
            <groupId>gr.iccs.imu.ems</groupId>
            <artifactId>translator</artifactId>
            <version>${ems.version}</version>
            <scope>provided</scope>
        </dependency>
        <dependency>
            <groupId>gr.iccs.imu.ems</groupId>
            <artifactId>control-service</artifactId>
            <version>${ems.version}</version>
            <classifier>original</classifier>
            <scope>provided</scope>
        </dependency>

        <dependency>
            <groupId>eu.nebulouscloud</groupId>
            <artifactId>exn-connector-java</artifactId>
            <version>${exn-connector.version}</version>
            <exclusions>
                <exclusion>
                    <groupId>org.apache.qpid</groupId>
                    <artifactId>protonj2-client</artifactId>
                </exclusion>
                <exclusion>
                    <groupId>com.google.guava</groupId>
                    <artifactId>guava</artifactId>
                </exclusion>
            </exclusions>
        </dependency>
        <dependency>
            <groupId>org.apache.qpid</groupId>
            <artifactId>protonj2-client</artifactId>
            <version>${org.apache.qpid.protonj2-client.version}</version>
        </dependency>
        <dependency>
            <groupId>com.google.guava</groupId>
            <artifactId>guava</artifactId>
            <version>${guava.version}</version>
        </dependency>

        <!-- ===================================================================== -->
        <!-- Compile time dependencies - Specific to Nebulous EMS extension -->

        <dependency>
            <groupId>com.jayway.jsonpath</groupId>
            <artifactId>json-path</artifactId>
            <version>${json-path.version}</version>
            <exclusions>
                <exclusion>
                    <groupId>net.minidev</groupId>
                    <artifactId>json-smart</artifactId>
                </exclusion>
            </exclusions>
        </dependency>
        <dependency>
            <groupId>net.minidev</groupId>
            <artifactId>json-smart</artifactId>
            <version>${net.minidev.json-smart}</version>
        </dependency>

        <dependency>
            <groupId>com.fasterxml.jackson.core</groupId>
            <artifactId>jackson-databind</artifactId>
            <version>${jackson.version}</version>
        </dependency>
        <dependency>
            <groupId>com.fasterxml.jackson.dataformat</groupId>
            <artifactId>jackson-dataformat-xml</artifactId>
            <version>${jackson.version}</version>
        </dependency>

        <!-- ANTLR4 dependency -->
        <!--XXX: Using version 4.7 required by Esper 7.1.0 (used in Broker-CEP)
            XXX: Using latest ANTLR4 version results in conflict!
        <dependency>
            <groupId>org.antlr</groupId>
            <artifactId>antlr4-runtime</artifactId>
            <version>4.13.1</version>
        </dependency>-->

        <!-- Thymeleaf dependencies -->
        <dependency>
            <groupId>org.thymeleaf</groupId>
            <artifactId>thymeleaf-spring6</artifactId>
            <version>${thymeleaf.version}</version>
        </dependency>

        <!--  Schematron dependencies -->
        <dependency>
            <groupId>com.helger.schematron</groupId>
            <artifactId>ph-schematron-api</artifactId>
            <version>${schematron.version}</version>
        </dependency>
        <dependency>
            <groupId>com.helger.schematron</groupId>
            <artifactId>ph-schematron-xslt</artifactId>
            <version>${schematron.version}</version>
        </dependency>
        <dependency>
            <groupId>com.helger.schematron</groupId>
            <artifactId>ph-schematron-pure</artifactId>
            <version>${schematron.version}</version>
        </dependency>
        <dependency>
            <groupId>com.helger.schematron</groupId>
            <artifactId>ph-schematron-validator</artifactId>
            <version>${schematron.version}</version>
        </dependency>

        <!-- Test dependencies -->
        <dependency>
            <groupId>org.springframework.boot</groupId>
            <artifactId>spring-boot-starter-test</artifactId>
            <scope>test</scope>
            <version>${spring-boot.version}</version>
        </dependency>

    </dependencies>

    <repositories>
        <repository>
            <id>nexus-nebulous</id>
            <url>https://s01.oss.sonatype.org/content/repositories/snapshots/</url>
        </repository>
    </repositories>

    <build>
        <resources>
            <resource>
                <directory>src/main/resources</directory>
                <targetPath>${project.build.directory}</targetPath>
                <filtering>true</filtering>
                <includes>
                    <include>banner.txt</include>
                </includes>
            </resource>
            <resource>
                <directory>src/main/resources</directory>
                <filtering>false</filtering>
                <includes>
                    <include>*</include>
                </includes>
                <excludes>
                    <exclude>banner.txt</exclude>
                </excludes>
            </resource>
        </resources>

        <plugins>
            <plugin>
                <groupId>org.apache.maven.plugins</groupId>
                <artifactId>maven-compiler-plugin</artifactId>
                <version>${maven-compiler.version}</version>
                <configuration>
                    <annotationProcessorPaths>
                        <path>
                            <groupId>org.projectlombok</groupId>
                            <artifactId>lombok</artifactId>
                            <version>${lombok.version}</version>
                        </path>
                    </annotationProcessorPaths>
                </configuration>
            </plugin>

            <!-- Plugins for getting Buildnumber and Git info -->
            <plugin>
                <groupId>org.codehaus.mojo</groupId>
                <artifactId>buildnumber-maven-plugin</artifactId>
                <version>${buildnumber-maven-plugin.version}</version>
                <executions>
                    <execution>
                        <id>buildnumber-create</id>
                        <phase>validate</phase>
                        <goals>
                            <goal>create</goal>
                        </goals>
                    </execution>
                    <execution>
                        <id>buildnumber-create-metadata</id>
                        <phase>validate</phase>
                        <goals>
                            <goal>create-metadata</goal>
                        </goals>
                    </execution>
                </executions>
                <configuration>
                    <outputDirectory>${project.build.directory}</outputDirectory>
                    <!--<format>{0,number,integer}</format>-->
                    <timestampFormat>yyyy-MM-dd HH:mm:ss.SSSZ</timestampFormat>
                    <revisionOnScmFailure>${project.version}</revisionOnScmFailure>
                    <!--<revisionOnScmFailure>unknownbuild</revisionOnScmFailure>-->
                    <items>
                        <item>buildNumber</item>
                    </items>
                    <doCheck>false</doCheck>
                    <doUpdate>false</doUpdate>
                </configuration>
            </plugin>
            <plugin>
                <groupId>io.github.git-commit-id</groupId>
                <artifactId>git-commit-id-maven-plugin</artifactId>
                <version>${git-commit-id-maven-plugin.version}</version>
                <executions>
                    <execution>
                        <id>get-git-info</id>
                        <goals>
                            <goal>revision</goal>
                        </goals>
                        <phase>initialize</phase>
                    </execution>
                </executions>
                <configuration>
                    <generateGitPropertiesFile>true</generateGitPropertiesFile>
                    <generateGitPropertiesFilename>${project.build.directory}/git.properties</generateGitPropertiesFilename>
                    <commitIdGenerationMode>full</commitIdGenerationMode>
                    <failOnNoGitDirectory>false</failOnNoGitDirectory>
                </configuration>
            </plugin>

            <!-- Read docker image properties from file -->
            <plugin>
                <groupId>org.codehaus.mojo</groupId>
                <artifactId>properties-maven-plugin</artifactId>
                <version>${properties-maven-plugin.version}</version>
                <executions>
                    <execution>
                        <id>read-provided-docker-image-properties</id>
                        <phase>validate</phase>
                        <goals>
                            <goal>read-project-properties</goal>
                        </goals>
                    </execution>
                </executions>
                <configuration>
                    <files>
                        <file>${project.parent}/${docker-image-properties-file}</file>
                        <file>${project.basedir}/${docker-image-properties-file}</file>
                    </files>
                    <quiet>true</quiet> <!-- This makes it ignore missing files -->
                    <outputFile/>
                    <properties/>
                </configuration>
            </plugin>

            <plugin>
                <groupId>org.antlr</groupId>
                <artifactId>antlr4-maven-plugin</artifactId>
                <!--<version>4.13.1</version>-->
                <version>4.7</version>
                <executions>
                    <execution>
                        <goals>
                            <goal>antlr4</goal>
                        </goals>
                    </execution>
                </executions>
                <configuration>
                    <listener>true</listener>
                    <visitor>true</visitor>
                </configuration>
            </plugin>

            <plugin>
                <groupId>org.apache.maven.plugins</groupId>
                <artifactId>maven-assembly-plugin</artifactId>
                <configuration>
                    <descriptorRefs>
                        <descriptorRef>jar-with-dependencies</descriptorRef>
                    </descriptorRefs>
                </configuration>
                <executions>
                    <execution>
                        <id>make-assembly</id>
                        <phase>package</phase>
                        <goals>
                            <goal>single</goal>
                        </goals>
                    </execution>
                </executions>
            </plugin>

            <plugin>
                <artifactId>maven-antrun-plugin</artifactId>
                <version>${maven-antrun-plugin.version}</version>
                <executions>
                    <execution>
                        <id>remove-slf4j-files-from-jar-with-dependencies</id>
                        <phase>package</phase>
                        <configuration>
                            <target>
                                <jar destfile="${project.build.directory}/temp.jar">
                                    <zipfileset src="${project.build.directory}/${project.artifactId}-${project.version}-jar-with-dependencies.jar"
                                                excludes="org/slf4j/**" />
                                </jar>
                                <sleep seconds="2" />
                                <copy file="${project.build.directory}/temp.jar"
                                      tofile="${project.build.directory}/${project.artifactId}-${project.version}-jar-with-dependencies.jar"
                                      overwrite="true" force="true"/>
                                <sleep seconds="2" />
                                <delete file="${project.build.directory}/temp.jar" failonerror="false" />
                            </target>
                        </configuration>
                        <goals>
                            <goal>run</goal>
                        </goals>
                    </execution>
                </executions>
            </plugin>

            <!--<plugin>
                <artifactId>maven-resources-plugin</artifactId>
                <version>3.3.1</version>
                <executions>
                    &lt;!&ndash; Copy empty.yml model &ndash;&gt;
                    <execution>
                        <id>copy-empty-model</id>
                        &lt;!&ndash; here the phase you need &ndash;&gt;
                        <phase>generate-resources</phase>
                        <goals>
                            <goal>copy-resources</goal>
                        </goals>
                        <configuration>
                            <outputDirectory>${project.basedir}/models</outputDirectory>
                            <resources>
                                <resource>
                                    <directory>${project.basedir}/src/main/resources</directory>
                                    <filtering>false</filtering>
                                    <includes>
                                        <include>empty.yml</include>
                                    </includes>
                                </resource>
                            </resources>
                        </configuration>
                    </execution>
                </executions>
            </plugin>-->

        </plugins>
    </build>

    <profiles>
        <profile>
            <id>build-docker-image</id>
            <activation>
                <file><exists>.</exists></file>
            </activation>
            <build>
                <plugins>
                    
                    <plugin>
                        <groupId>org.apache.maven.plugins</groupId>
                        <artifactId>maven-dependency-plugin</artifactId>
                        <executions>
                            <execution>
                                <id>get-ems-core-docker-image-properties</id>
                                <phase>validate</phase>
                                <goals>
                                    <goal>copy</goal>
                                </goals>
                                <configuration>
                                    <artifactItems>
                                        <artifactItem>
                                            <groupId>gr.iccs.imu.ems</groupId>
                                            <artifactId>control-service</artifactId>
                                            <version>${ems.version}</version>
                                            <classifier>docker-image</classifier>
                                            <type>properties</type>
                                            <outputDirectory>${project.build.directory}</outputDirectory>
                                            <destFileName>${docker-image-properties-file}</destFileName>
                                        </artifactItem>
                                    </artifactItems>
                                </configuration>
                            </execution>
                        </executions>
                    </plugin>
                    <!-- Read docker image properties from file -->
                    <plugin>
                        <groupId>org.codehaus.mojo</groupId>
                        <artifactId>properties-maven-plugin</artifactId>
                        <version>${properties-maven-plugin.version}</version>
                        <executions>
                            <execution>
                                <id>read-docker-image-properties</id>
                                <phase>validate</phase>
                                <goals>
                                    <goal>read-project-properties</goal>
                                </goals>
                            </execution>
                        </executions>
                        <configuration>
                            <!--<keyPrefix>dev-</keyPrefix>-->
                            <files>
                                <file>${project.build.directory}/${docker-image-properties-file}</file>
                            </files>
                            <outputFile/>
                            <properties/>
                        </configuration>
                    </plugin>

                    <!--<plugin>
                        <artifactId>maven-antrun-plugin</artifactId>
                        <version>3.1.0</version>
                        <executions>
                            <execution>
                                <id>delete-old-docker-context</id>
                                <phase>install</phase>
                                <goals>
                                    <goal>run</goal>
                                </goals>
                                <configuration>
                                    <target>
                                        <echo>Print Docker image dev properties</echo>
                                        <echo>Image name: "${docker.image.name}"</echo>
                                        <echo> Image Tag: "${docker.image.tag}"</echo>
                                    </target>
                                </configuration>
                            </execution>
                        </executions>
                    </plugin>-->

                    <!-- Build docker image using docker-context folder -->
                    <plugin>
                        <groupId>io.fabric8</groupId>
                        <artifactId>docker-maven-plugin</artifactId>
                        <version>${docker-maven-plugin.version}</version>
                        <configuration>
                            <!--<dockerHost>https://localhost:2376</dockerHost>-->
                            <verbose>true</verbose>
                            <useColor>true</useColor>
                            <images>
                                <image>
                                    <name>${docker.image.name}:${docker.image.tag-nebulous}</name>
                                    <build>
                                        <from>${docker.image.name}:${docker.image.tag}</from>
                                        <labels>
                                            <artifactId>${project.artifactId}</artifactId>
                                            <groupId>${project.groupId}</groupId>
                                            <version>${project.version}</version>
                                        </labels>
                                        <env>
                                            <EXTRA_LOADER_PATHS>/plugins/*</EXTRA_LOADER_PATHS>
                                            <SCAN_PACKAGES>eu.nebulous.ems</SCAN_PACKAGES>
                                            <IP_SETTING>DEFAULT_IP</IP_SETTING>
                                            <SELF_HEALING_ENABLED>false</SELF_HEALING_ENABLED>
                                            <!--<LOGGING_LEVEL_EU_NEBULOUSCLOUD_EXN>TRACE</LOGGING_LEVEL_EU_NEBULOUSCLOUD_EXN>-->
                                        </env>
                                        <assembly>
                                            <targetDir>/</targetDir>
                                            <user>${docker.user}</user>
                                            <inline>
                                                <files>
                                                    <file>
                                                        <!-- Path to the file you want to copy -->
                                                        <source>${project.build.directory}/${project.artifactId}-${project.version}-jar-with-dependencies.jar</source>
                                                        <!-- Destination path within the container -->
                                                        <outputDirectory>plugins</outputDirectory>
                                                    </file>
                                                    <file>
                                                        <source>${project.build.directory}/banner.txt</source>
                                                        <outputDirectory>tmp</outputDirectory>
                                                    </file>
                                                    <file>
                                                        <source>${project.build.directory}/classes/rule-templates.yml</source>
                                                        <outputDirectory>${docker.user.home}/BOOT-INF/classes</outputDirectory>
                                                    </file>
                                                    <file>
                                                        <source>${project.build.directory}/classes/metric-model-schematron.xml</source>
                                                        <outputDirectory>${docker.user.home}/BOOT-INF/classes</outputDirectory>
                                                    </file>

                                                    <file>
                                                        <source>${project.build.directory}/classes/empty.yml</source>
                                                        <outputDirectory>${docker.user.home}/models</outputDirectory>
                                                    </file>
                                                    <file>
                                                        <source>${project.build.directory}/classes/edge.yml</source>
                                                        <outputDirectory>${docker.user.home}/models</outputDirectory>
                                                    </file>
                                                    <file>
                                                        <source>${project.build.directory}/classes/extension.yml</source>
                                                        <outputDirectory>${docker.user.home}/models</outputDirectory>
                                                    </file>

                                                    <file>
                                                        <source>${project.basedir}/src/main/resources/helm/app-detection.yml</source>
                                                        <outputDirectory>${docker.user.home}/config/baguette-client-install/helm</outputDirectory>
                                                    </file>
                                                    <file>
                                                        <source>${project.basedir}/src/main/resources/helm/epm-deploy.yml</source>
                                                        <outputDirectory>${docker.user.home}/config/baguette-client-install/helm</outputDirectory>
                                                    </file>
                                                    <file>
                                                        <source>${project.basedir}/src/main/resources/helm/netdata-deploy.yml</source>
                                                        <outputDirectory>${docker.user.home}/config/baguette-client-install/helm</outputDirectory>
                                                    </file>
                                                    <file>
                                                        <source>${project.basedir}/src/main/resources/app-ems-server/values.yaml</source>
                                                        <outputDirectory>${docker.user.home}/config/app-ems-server</outputDirectory>
                                                    </file>
                                                </files>
                                            </inline>
                                        </assembly>
                                        <runCmds>
                                            <run>
                                                cat /tmp/banner.txt >> /opt/ems-server/BOOT-INF/classes/banner.txt \
                                                &amp;&amp; rm /tmp/banner.txt \
                                                &amp;&amp; date -Iseconds > /tmp/build.timestamp
                                            </run>
                                        </runCmds>
                                    </build>
                                </image>
                            </images>
                        </configuration>
                        <executions>
                            <execution>
                                <id>docker-image-build</id>
                                <phase>install</phase>
                                <goals>
                                    <goal>build</goal>
                                </goals>
                            </execution>
                        </executions>
                    </plugin>
                    
                </plugins>
            </build>
        </profile>
    </profiles>


    <scm>
        <connection>scm:git:http://127.0.0.1/dummy</connection>
        <developerConnection>scm:git:https://127.0.0.1/dummy</developerConnection>
        <tag>HEAD</tag>
        <url>http://127.0.0.1/dummy</url>
    </scm>

</project><|MERGE_RESOLUTION|>--- conflicted
+++ resolved
@@ -30,13 +30,8 @@
         <ems.version>7.0.0-SNAPSHOT</ems.version>
 
         <!-- Spring Boot versions -->
-<<<<<<< HEAD
-        <spring.version>6.2.6</spring.version>
-        <spring-boot.version>3.4.5</spring-boot.version>
-=======
         <spring.version>6.2.9</spring.version>
         <spring-boot.version>3.4.8</spring-boot.version>
->>>>>>> 6afa6281
         <jackson.version>2.18.2</jackson.version>
         <snakeyaml.version>2.3</snakeyaml.version>
         <lombok.version>1.18.36</lombok.version>
