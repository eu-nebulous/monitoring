/*
 * Copyright (C) 2023-2025 Institute of Communication and Computer Systems (imu.iccs.gr)
 *
 * This Source Code Form is subject to the terms of the Mozilla Public License, v2.0.
 * If a copy of the MPL was not distributed with this file, you can obtain one at
 * https://www.mozilla.org/en-US/MPL/2.0/
 */

package eu.nebulous.ems.boot;

import com.fasterxml.jackson.databind.ObjectMapper;
import lombok.RequiredArgsConstructor;
import lombok.extern.slf4j.Slf4j;
import org.apache.commons.lang3.StringUtils;
import org.springframework.beans.factory.InitializingBean;
import org.springframework.stereotype.Service;

import java.io.IOException;
import java.nio.file.Files;
import java.nio.file.Path;
import java.nio.file.Paths;
import java.util.List;
import java.util.Map;
import java.util.function.BiConsumer;

@Slf4j
@Service
@RequiredArgsConstructor
public class BootService implements InitializingBean {
	private final EmsBootProperties properties;
	private final IndexService indexService;
	private final ObjectMapper objectMapper;

	@Override
	public void afterPropertiesSet() throws Exception {
		log.info("EMS Boot Service: {}", properties.isEnabled() ? "enabled" : "disabled");
	}

<<<<<<< HEAD
	void processEmsBootMessage(Command command, String appId, Publisher emsBootResponsePublisher) throws IOException {
=======
	String processEmsBootMessage(Command command, String appId, BiConsumer<Map,String> emsBootResponsePublisher) throws IOException {
>>>>>>> e3c3c3a2
		// Process EMS Boot message
		log.info("Received a new EMS Boot message from external broker: {}", command.body());

		// Load info from models store
		Map<String, String> entry = indexService.getFromIndex(appId);
		log.debug("Index entry for app-id: {},  entry: {}", appId, entry);
		if (entry==null) {
			String msg = "No EMS Boot entry found for app-id: " + appId;
			log.warn(msg);
			return "ERROR "+msg;
		}
		String modelFile = entry.get(ModelsService.MODEL_FILE_KEY);
		String bindingsFile = entry.get(ModelsService.BINDINGS_FILE_KEY);
<<<<<<< HEAD
		String solutionFile = entry.get(ModelsService.SOLUTIONS_FILE_KEY);
=======
		String solutionFile = entry.get(ModelsService.SOLUTION_FILE_KEY);
>>>>>>> e3c3c3a2
		String optimiserMetricsFile = entry.get(ModelsService.OPTIMISER_METRICS_FILE_KEY);
		log.info("""
                Received EMS Boot request:
                           App-Id: {}
                       Model File: {}
                    Bindings File: {}
                    Solution File: {}
                Opt. Metrics File: {}
                """, appId, modelFile, bindingsFile, solutionFile, optimiserMetricsFile);

		if (StringUtils.isAnyBlank(appId, modelFile, bindingsFile, optimiserMetricsFile)) {
<<<<<<< HEAD
			log.warn("Missing info in EMS Boot entry for app-id: {}", appId);
			return;
=======
			String msg = "Missing info in EMS Boot entry for app-id: " + appId;
			log.warn(msg);
			return "ERROR "+msg;
>>>>>>> e3c3c3a2
		}

		String modelStr = readFileContentsSafe(modelFile);
		log.debug("Model file contents:\n{}", modelStr);

		String bindingsStr = readFileContentsSafe(bindingsFile);
		Map bindingsMap = bindingsStr!=null ? objectMapper.readValue(bindingsStr, Map.class) : Map.of();
		log.debug("Bindings file contents:\n{}", bindingsMap);
<<<<<<< HEAD
		String solutionStr = Files.readString(Paths.get(properties.getModelsDir(), solutionFile));
		Map solutionMap = objectMapper.readValue(solutionStr, Map.class);
		log.debug("Solution file contents:\n{}", solutionMap);
		String metricsStr = Files.readString(Paths.get(properties.getModelsDir(), optimiserMetricsFile));
		List metricsList = objectMapper.readValue(metricsStr, List.class);
=======

		String solutionStr = readFileContentsSafe(solutionFile);
		Map solutionMap = solutionStr!=null ? objectMapper.readValue(solutionStr, Map.class) : Map.of();
		log.debug("Solution file contents:\n{}", solutionMap);

		String metricsStr = readFileContentsSafe(optimiserMetricsFile);
		List metricsList = metricsStr!=null ? objectMapper.readValue(metricsStr, List.class) : List.of();
>>>>>>> e3c3c3a2
		log.debug("Optimiser Metrics file contents:\n{}", metricsList);

		// Send EMS Boot response message
		Map<Object, Object> message = Map.of(
				"application", appId,
				"metric-model", modelStr,
				"bindings", bindingsMap,
				"solution", solutionMap,
				"optimiser-metrics", metricsList
		);
		log.debug("EMS Boot response message: {}", message);
		emsBootResponsePublisher.accept(message, appId);
		log.info("EMS Boot response sent");
		return "OK";
	}

	protected String readFileContentsSafe(String file) {
		if (StringUtils.isBlank(file)) return null;
		Path path = Paths.get(properties.getModelsDir(), file);
		if (! path.toFile().exists()) {
			log.warn("File not found in models dir.: {}", file);
			return null;
		}

		try {
			String contents = Files.readString(path);
			return contents;
		} catch (Exception e) {
			log.warn("Error while reading file: {}\n", file, e);
			return null;
		}
	}
}<|MERGE_RESOLUTION|>--- conflicted
+++ resolved
@@ -36,11 +36,7 @@
 		log.info("EMS Boot Service: {}", properties.isEnabled() ? "enabled" : "disabled");
 	}
 
-<<<<<<< HEAD
-	void processEmsBootMessage(Command command, String appId, Publisher emsBootResponsePublisher) throws IOException {
-=======
 	String processEmsBootMessage(Command command, String appId, BiConsumer<Map,String> emsBootResponsePublisher) throws IOException {
->>>>>>> e3c3c3a2
 		// Process EMS Boot message
 		log.info("Received a new EMS Boot message from external broker: {}", command.body());
 
@@ -54,11 +50,7 @@
 		}
 		String modelFile = entry.get(ModelsService.MODEL_FILE_KEY);
 		String bindingsFile = entry.get(ModelsService.BINDINGS_FILE_KEY);
-<<<<<<< HEAD
-		String solutionFile = entry.get(ModelsService.SOLUTIONS_FILE_KEY);
-=======
 		String solutionFile = entry.get(ModelsService.SOLUTION_FILE_KEY);
->>>>>>> e3c3c3a2
 		String optimiserMetricsFile = entry.get(ModelsService.OPTIMISER_METRICS_FILE_KEY);
 		log.info("""
                 Received EMS Boot request:
@@ -70,14 +62,9 @@
                 """, appId, modelFile, bindingsFile, solutionFile, optimiserMetricsFile);
 
 		if (StringUtils.isAnyBlank(appId, modelFile, bindingsFile, optimiserMetricsFile)) {
-<<<<<<< HEAD
-			log.warn("Missing info in EMS Boot entry for app-id: {}", appId);
-			return;
-=======
 			String msg = "Missing info in EMS Boot entry for app-id: " + appId;
 			log.warn(msg);
 			return "ERROR "+msg;
->>>>>>> e3c3c3a2
 		}
 
 		String modelStr = readFileContentsSafe(modelFile);
@@ -86,13 +73,6 @@
 		String bindingsStr = readFileContentsSafe(bindingsFile);
 		Map bindingsMap = bindingsStr!=null ? objectMapper.readValue(bindingsStr, Map.class) : Map.of();
 		log.debug("Bindings file contents:\n{}", bindingsMap);
-<<<<<<< HEAD
-		String solutionStr = Files.readString(Paths.get(properties.getModelsDir(), solutionFile));
-		Map solutionMap = objectMapper.readValue(solutionStr, Map.class);
-		log.debug("Solution file contents:\n{}", solutionMap);
-		String metricsStr = Files.readString(Paths.get(properties.getModelsDir(), optimiserMetricsFile));
-		List metricsList = objectMapper.readValue(metricsStr, List.class);
-=======
 
 		String solutionStr = readFileContentsSafe(solutionFile);
 		Map solutionMap = solutionStr!=null ? objectMapper.readValue(solutionStr, Map.class) : Map.of();
@@ -100,7 +80,6 @@
 
 		String metricsStr = readFileContentsSafe(optimiserMetricsFile);
 		List metricsList = metricsStr!=null ? objectMapper.readValue(metricsStr, List.class) : List.of();
->>>>>>> e3c3c3a2
 		log.debug("Optimiser Metrics file contents:\n{}", metricsList);
 
 		// Send EMS Boot response message
