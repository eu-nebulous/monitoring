/*
 * Copyright (C) 2023-2025 Institute of Communication and Computer Systems (imu.iccs.gr)
 *
 * This Source Code Form is subject to the terms of the Mozilla Public License, v2.0.
 * If a copy of the MPL was not distributed with this file, you can obtain one at
 * https://www.mozilla.org/en-US/MPL/2.0/
 */

package eu.nebulous.ems.boot;

import com.fasterxml.jackson.databind.ObjectMapper;
import eu.nebulous.ems.translate.NebulousEmsTranslatorProperties;
import lombok.NonNull;
import lombok.RequiredArgsConstructor;
import lombok.extern.slf4j.Slf4j;
import okio.Path;
import org.apache.commons.lang3.StringUtils;
import org.springframework.beans.factory.InitializingBean;
import org.springframework.context.ApplicationContext;
import org.springframework.stereotype.Service;

import java.io.File;
import java.io.FileReader;
import java.io.FileWriter;
import java.io.IOException;
import java.nio.file.Files;
import java.nio.file.Paths;
import java.time.Instant;
import java.util.*;
import java.util.concurrent.atomic.AtomicInteger;
import java.util.stream.Collectors;

@Slf4j
@Service
@RequiredArgsConstructor
public class IndexService implements InitializingBean {
	private final Collection<String> FILES_TO_EXCLUDE_FROM_PURGE = new LinkedHashSet<>(Set.of("index.json", "empty.yml"));

	private final NebulousEmsTranslatorProperties translatorProperties;
	private final ApplicationContext applicationContext;
	private final EmsBootProperties properties;
	private final ObjectMapper objectMapper;
	private final Object LOCK = new Object();

	@Override
	public void afterPropertiesSet() throws Exception {
		if (translatorProperties!=null && StringUtils.isNotBlank(translatorProperties.getExtensionModel())) {
			FILES_TO_EXCLUDE_FROM_PURGE.add(translatorProperties.getExtensionModel());
		}
		log.debug("IndexService: FILES_TO_EXCLUDE_FROM_PURGE: {}", FILES_TO_EXCLUDE_FROM_PURGE);
	}

	public void initIndexFile() throws IOException {
		try {
			// Load index file contents (if it exists)
			@NonNull Map<String, Object> indexContents = loadIndexContents();
			if (! indexContents.isEmpty()) {
				log.warn("Index file is not empty. Will not initialize it.");
				return;
			}
		} catch (IOException e) {
			log.debug("Initializing index file: ", e);
		}

		// Initialize index file
		storeIndexContents(Map.of());
		log.info("Index file initialized");
	}

	void storeToIndex(String appId, Map<String,String> values) throws IOException {
		log.debug("storeToIndex: BEGIN: app-id={}, values={}", appId, values);
		synchronized (LOCK) {
			// Load index file contents
			Map<String, Object> indexContents = loadIndexContents();

			// Create or update entry
			Map<String,String> entry = (Map<String, String>) indexContents.computeIfAbsent(appId, k -> new HashMap<>());
			values.forEach((key, val) -> {
				if (StringUtils.isNotBlank(key) && StringUtils.isNotBlank(val))
					entry.put(key, val);
			});
			entry.put("creation-ts", Instant.now().toString());

			// Store index contents back to file
			storeIndexContents(indexContents);
		}
	}

	Map<String,String> getFromIndex(String appId) throws IOException {
		log.debug("getFromIndex: BEGIN: app-id={}", appId);

		// Load info from models store
		Map<String, Object> indexContents = loadIndexContents();

		// Find the entry for 'appId'
		Object entry = indexContents.entrySet().stream()
				.filter(e -> e.getKey().equalsIgnoreCase(appId))
				.map(Map.Entry::getValue)
				.findFirst().orElse(null);
		log.debug("getFromIndex: END: app-id={}, result={}", appId, entry);

		return (Map) entry;
	}

	@NonNull
	private Map<String, Object> loadIndexContents() throws IOException {
		Map<String,Object> indexContents = null;
		if (Path.get(properties.getModelsIndexFile()).toFile().exists()) {
			try (FileReader reader = new FileReader(properties.getModelsIndexFile())) {
				indexContents = objectMapper.readValue(reader, Map.class);
			}
		}
		log.debug("Model Index contents loaded: {}", indexContents);
		if (indexContents==null)
			indexContents = new LinkedHashMap<>();
		return indexContents;
	}

	private void storeIndexContents(Map<String, Object> indexContents) throws IOException {
		log.debug("Model Index contents to write: {}", indexContents);
		if (indexContents==null) indexContents = Map.of();
		try (FileWriter writer = new FileWriter(properties.getModelsIndexFile())) {
			objectMapper.writeValue(writer, indexContents);
		}
	}

	private Map<String,Map<String,String>> castToMapMap(Map<String,Object> map) {
		return map.entrySet().stream().collect(Collectors.toMap(
				Map.Entry::getKey, e->(Map<String,String>) e.getValue()
		));
	}

	// ------------------------------  Public API  ------------------------------
	public Map<String,Map<String,String>> getAll() throws IOException {
		return castToMapMap( loadIndexContents() );
	}

	public Set<String> getAppIds() throws IOException {
		return loadIndexContents().keySet();
	}

	public Map<String, String> getAppData(@NonNull String appId) throws IOException {
		return (Map<String,String>) loadIndexContents().get(appId);
	}

	public String getAppMetricModel(@NonNull String appId) throws IOException {
		String fileName = getAppData(appId).get(ModelsService.MODEL_FILE_KEY);
		return applicationContext.getBean(ModelsService.class).readFromFile(fileName);
	}

	public Map<String,String> getAppBindings(@NonNull String appId) throws IOException {
		String fileName = getAppData(appId).get(ModelsService.BINDINGS_FILE_KEY);
		String bindingsStr = applicationContext.getBean(ModelsService.class).readFromFile(fileName);
		return objectMapper.readValue(bindingsStr, Map.class);
	}

	public Map<String,Double> getAppSolution(@NonNull String appId) throws IOException {
<<<<<<< HEAD
		String fileName = getAppData(appId).get(ModelsService.SOLUTION_FILE_KEY);
=======
		String fileName = getAppData(appId).get(ModelsService.SOLUTIONS_FILE_KEY);
>>>>>>> b09f0d91
		String solutionStr = applicationContext.getBean(ModelsService.class).readFromFile(fileName);
		return objectMapper.readValue(solutionStr, Map.class);
	}

	public synchronized boolean deleteAppData(@NonNull String appId) throws IOException {
		@NonNull Map<String, Object> map = loadIndexContents();
		boolean removed = map.remove(appId) != null;
		storeIndexContents(map);
		return removed;
	}

	public synchronized boolean deleteAll() throws IOException {
		return deleteAll(false);
	}

	public synchronized boolean deleteAll(boolean deleteFiles) throws IOException {
		log.info("Purging EMS Boot cache...");
		if (deleteFiles) {
			// Delete all files in models dir. (folders are excluded)
			log.trace("Models Dir: {}", properties.getModelsDir());
			File[] files = Path.get(properties.getModelsDir()).toFile().listFiles();
			if (files!=null) {
				Arrays.stream(files).filter(File::isFile)
						.filter(f -> ! FILES_TO_EXCLUDE_FROM_PURGE.contains(f.getName()))
						.peek(f -> log.warn("  Deleting file: {}", f))
						.forEach(File::delete);
			}
		}

		// Initialize index file
		storeIndexContents(Map.of());
		log.info("Index file initialized");
		return true;
	}

	public synchronized boolean deleteUnused() throws IOException {
		log.info("Purging unused files from EMS Boot cache...");

		// Find files in use
		Map<String, Map<String, String>> map = getAll();
		Set<String> filesInUse = map.values().stream().flatMap(m -> m.values().stream()).collect(Collectors.toSet());
		filesInUse.addAll(FILES_TO_EXCLUDE_FROM_PURGE);
		log.debug("Files in use: {}", filesInUse);

		// Delete unused files in models dir. (folders are excluded)
		log.trace("Models Dir: {}", properties.getModelsDir());
		File[] files = Path.get(properties.getModelsDir()).toFile().listFiles();
		AtomicInteger deletedCnt = new AtomicInteger(0);
		if (files!=null) {
			Arrays.stream(files).filter(File::isFile)
					.filter(f -> ! filesInUse.contains(f.getName()))
					.peek(f -> log.warn("  Deleting file: {}", f))
					.forEach(f -> {
						if (f.delete()) deletedCnt.incrementAndGet();
					});
		}

		log.info("{} unused files removed from EMS Boot cache", deletedCnt);
		return true;
	}

	public synchronized boolean deleteAppsBefore(Instant before) throws IOException {
		return deleteAppsBefore(before, false);
	}

	public synchronized boolean deleteAppsBefore(Instant before, boolean deleteFiles) throws IOException {
		log.info("Purging apps from EMS Boot cache, older than {}...", before);

		// Find apps older than 'before'
		Map<String, Map<String, String>> map = getAll();
		Map<String, Map<String, String>> appsToDelete = map.entrySet().stream()
				.filter(e -> StringUtils.isNotBlank(e.getValue().get("creation-ts")))
				.filter(e -> Instant.parse(e.getValue().get("creation-ts")).isBefore(before))
				.collect(Collectors.toMap(
                        Map.Entry::getKey, Map.Entry::getValue
				));
		log.debug("Apps to delete: {}", appsToDelete.keySet());

		// Delete appsToDelete
		AtomicInteger deletedCnt = new AtomicInteger(0);
		for (String id : appsToDelete.keySet()) {
			log.warn("  Deleting app: {}", id);
			deleteAppData(id);
			deletedCnt.incrementAndGet();
		}
		log.info("{} apps removed from EMS Boot cache", deletedCnt);

		// Also delete the files of the deleted apps
		if (deleteFiles) {
			Set<String> fileToDelete = appsToDelete.values().stream().flatMap(v -> v.values().stream()).collect(Collectors.toSet());
			log.debug("Files to delete: {}", fileToDelete);

			// Delete remaining files in models dir. (folders are excluded)
			log.trace("Models Dir: {}", properties.getModelsDir());
			File[] files = Path.get(properties.getModelsDir()).toFile().listFiles();
			deletedCnt.set(0);
			if (files != null) {
				Arrays.stream(files).filter(File::isFile)
						.filter(f -> fileToDelete.contains(f.getName()))
						.peek(f -> log.warn("  Deleting file: {}", f))
						.forEach(f -> {
							if (f.delete()) deletedCnt.incrementAndGet();
						});
			}

			log.info("{} files removed from EMS Boot cache", deletedCnt);
		}
		return true;
	}

	public synchronized void addAppData(String appId) throws IOException {
		long ts = Instant.now().toEpochMilli();
		String modelStr, bindingsStr, solutionStr, metricsStr;
		Map<String, String> data = Map.of(
				ModelsService.MODEL_FILE_KEY, modelStr = appId + "--model--" + ts + ".yml",
				ModelsService.BINDINGS_FILE_KEY, bindingsStr = appId + "--bindings--" + ts + ".json",
				ModelsService.SOLUTION_FILE_KEY, solutionStr = appId + "--solution--" + ts + ".json",
				ModelsService.OPTIMISER_METRICS_FILE_KEY, metricsStr = appId + "--metrics--" + ts + ".json"
		);
		Files.writeString(Paths.get(properties.getModelsDir(), modelStr), "{}");
		Files.writeString(Paths.get(properties.getModelsDir(), bindingsStr), "{}");
		Files.writeString(Paths.get(properties.getModelsDir(), solutionStr), "{}");
		Files.writeString(Paths.get(properties.getModelsDir(), metricsStr), "[]");
		storeToIndex(appId, data);
	}
}<|MERGE_RESOLUTION|>--- conflicted
+++ resolved
@@ -155,11 +155,7 @@
 	}
 
 	public Map<String,Double> getAppSolution(@NonNull String appId) throws IOException {
-<<<<<<< HEAD
-		String fileName = getAppData(appId).get(ModelsService.SOLUTION_FILE_KEY);
-=======
 		String fileName = getAppData(appId).get(ModelsService.SOLUTIONS_FILE_KEY);
->>>>>>> b09f0d91
 		String solutionStr = applicationContext.getBean(ModelsService.class).readFromFile(fileName);
 		return objectMapper.readValue(solutionStr, Map.class);
 	}
@@ -272,16 +268,14 @@
 
 	public synchronized void addAppData(String appId) throws IOException {
 		long ts = Instant.now().toEpochMilli();
-		String modelStr, bindingsStr, solutionStr, metricsStr;
+		String modelStr, bindingsStr, metricsStr;
 		Map<String, String> data = Map.of(
-				ModelsService.MODEL_FILE_KEY, modelStr = appId + "--model--" + ts + ".yml",
-				ModelsService.BINDINGS_FILE_KEY, bindingsStr = appId + "--bindings--" + ts + ".json",
-				ModelsService.SOLUTION_FILE_KEY, solutionStr = appId + "--solution--" + ts + ".json",
-				ModelsService.OPTIMISER_METRICS_FILE_KEY, metricsStr = appId + "--metrics--" + ts + ".json"
+				"model-file", modelStr = appId + "--model--" + ts + ".yml",
+				"bindings-file", bindingsStr = appId + "--bindings--" + ts + ".json",
+				"optimiser-metrics-file", metricsStr = appId + "--metrics--" + ts + ".json"
 		);
 		Files.writeString(Paths.get(properties.getModelsDir(), modelStr), "{}");
 		Files.writeString(Paths.get(properties.getModelsDir(), bindingsStr), "{}");
-		Files.writeString(Paths.get(properties.getModelsDir(), solutionStr), "{}");
 		Files.writeString(Paths.get(properties.getModelsDir(), metricsStr), "[]");
 		storeToIndex(appId, data);
 	}
