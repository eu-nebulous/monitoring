--- conflicted
+++ resolved
@@ -16,16 +16,7 @@
       context: nebulous
       image-name: monitoring
       target: ems-server-nebulous
-<<<<<<< HEAD
-      tags: |
-        quay.io/nebulous/ems-server:latest
-        quay.io/nebulous/${{ inputs.image-name }}:latest
-        quay.io/nebulous/${{ inputs.image-name }}:${{ steps.tagfriendly-ref.outputs.ref_name }}
-        quay.io/nebulous/${{ inputs.image-name }}:${{ github.sha }}
-        quay.io/nebulous/${{ inputs.image-name }}:${{ steps.tagfriendly-ref.outputs.ref_name }}-${{ github.sha }}
-        quay.io/nebulous/${{ inputs.image-name }}:${{ steps.tagfriendly-ref.outputs.ref_name }}-${{ github.sha }}-${{ steps.timestamp.outputs.timestamp }}
-=======
->>>>>>> 71c15792
+      tags: quay.io/nebulous/ems-server:latest
     secrets: inherit
 #
 #  build-and-push-ems-client:
